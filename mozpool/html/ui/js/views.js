/* This Source Code Form is subject to the terms of the Mozilla Public
 * License, v. 2.0. If a copy of the MPL was not distributed with this
 * file, You can obtain one at http://mozilla.org/MPL/2.0/. */

var TableView = Backbone.View.extend({
    tagName: 'div',

    columns: [
    ],

    collection: null,

    events: {
        'click input' : 'checkboxClicked',
    },

    initialize: function(args) {
        this.collection = args.collection;
        this.checkboxRE = args.checkboxRE;
        _.bindAll(this, 'render', 'modelAdded', 'domObjectChanged',
                  'checkboxClicked');

        this.collection.bind('add', this.modelAdded);
        // remove handled by TableRowView

        this.tableRowViews = [];
    },

    render: function() {
        var self = this;

        // dataTable likes to add sibling nodes, so add the table within
        // the enclosing div, this.el
        $(this.el).append('<table class="display" ' +
            'cellspacing="0" cellpadding="0" border="0"></table>');

        // calculate the columns for the table; this is coordinated with
        // the data for the table in the view below

        // hidden id column
        var aoColumns = [];
        
        // column storing the id
        aoColumns.push({ bVisible: false });

        // data columns
        aoColumns = aoColumns.concat(
            this.columns.map(function(col) {
                var rv = { sTitle: col.title, sClass: 'col-' + col.id };
                if (col.renderFn) {
                    rv.bUseRendered = false;
                    rv.fnRender = function(oObj) {
                        var model = self.collection.get(oObj.aData[0]);
                        return self[col.renderFn].apply(self, [ model ]);
                    };
                } 
                if (col.sClass) {
                    rv.sClass = col.sClass;
                }
                return rv;
            }));

        // create an empty table
        var dtArgs = {
            aoColumns: aoColumns,
            bJQueryUI: true,
            bAutoWidth: false,
            bPaginate: false,
            bInfo: false // hide table info
        };

        this.dataTable = this.$('table').dataTable(dtArgs);

        // transplant the search box from the table header to our toolbar
        this.$('.dataTables_filter').detach().appendTo('#header');

        // attach a listener to the entire table, to catch events bubbled up from
        // the checkboxes
        this.$('table').change(this.domObjectChanged);

        // add a 'redraw' method to the dataTable, debounced so we don't redraw too often
        this.dataTable.redraw = _.debounce(function () { self.dataTable.fnDraw(false); }, 100);

        // now simulate an "add" for every element currently in the model
        this.collection.each(function(m) { self.modelAdded(m); });

        return this;
    },

    modelAdded: function (m) {
        //conosle.dir(m);
        this.tableRowViews.push(new TableRowView({
            model: m,
            dataTable: this.dataTable,
            parentView: this
        }));
        // no need to render the view; dataTables already has the

        // schedule a (debounced) redraw
        this.dataTable.redraw();
    },

    rowDeleted: function(idx) {
        var self = this;
        $.each(self.tableRowViews, function(i, v) {
            if (v.row_index > idx) {
                v.row_index--;
            }
        });
    },

    // convert a TR element (not a jquery selector) to its position in the table
    getTablePositionFromTrElement: function(elt) {
        // this gets the index in the table data
        var data_idx = this.dataTable.fnGetPosition(elt);

        // now we search for that index in aiDisplayMaster to find out where it's displayed
        var aiDisplayMaster = this.dataTable.fnSettings().aiDisplayMaster;
        return aiDisplayMaster.indexOf(data_idx);
    },

    checkboxClicked: function (e) {
        var tr = $(e.target).parent().parent().get(0);

        // handle shift-clicking to select a range
        if (e.shiftKey &&
                // the event propagates *after* the state changed, so if this is checked now,
                // that's due to this click
                e.target.checked &&
                // and only do this if we have another click to pair it with
                this.lastClickedTr) {
            var target = e.target;

            var from_pos = this.getTablePositionFromTrElement(tr);
            var to_pos = this.getTablePositionFromTrElement(this.lastClickedTr);

            // sort the two
            if (from_pos > to_pos) {
                var t;
                t = from_pos;
                from_pos = to_pos;
                to_pos = t;
            }

            // check everything between from and to
            var aiDisplayMaster = this.dataTable.fnSettings().aiDisplayMaster;
            while (from_pos <= to_pos) {
                // convert the table position to a model
                var data_idx = aiDisplayMaster[from_pos];
                var id = this.dataTable.fnGetData(data_idx, 0);
                this.collection.get(id).set('selected', 1);
                from_pos++;
            }
        } 

        // store the last click for use if the next is with 'shift'
        this.lastClickedTr = tr;
    },

    domObjectChanged: function(evt) {
        // make sure this is a checkbox
        if (evt.target.nodeName != 'INPUT') {
            return;
        }

        // figure out the id
        var dom_id = evt.target.id;
        var id = this.checkboxRE.exec(dom_id)[1];
        if (id == '') {
            return;
        }

        // get the checked status
        var checked = this.$('#' + dom_id).is(':checked')? true : false;

        var model = this.collection.get(id);
        model.set('selected', checked);
    }
});

var DeviceTableView = TableView.extend({
    initialize: function(args) {
        args.collection = window.devices;
        args.checkboxRE = /device-(\d+)/;
        TableView.prototype.initialize.call(this, args);
    },

    columns: [
        { id: "selected", title: '', bSortable: false,
            sClass: 'rowcheckbox', renderFn: "renderSelected" },
        { id: "fqdn", title: "FQDN",
            renderFn: "renderFqdn" },
        { id: "mac_address", title: "MAC",
            renderFn: "renderMac" },
        { id: "imaging_server", title: "Imaging Server",
            renderFn: "renderImgServer" },
        { id: "relay_info", title: "Relay Info",
            renderFn: "renderRelayInfo" },
        { id: "state", title: "State" },
        { id: "links", title: "Links",
            renderFn: "renderLinks" },
    ],

    renderSelected: function(model) {
        var checked = '';
        if (model.get('selected')) {
            checked = ' checked=1';
        }
        var checkbox = '<input type="checkbox" id="device-' + model.get('id') + '"' + checked + '>';
        return checkbox;
    },

    renderFqdn: function (model) {
        var fqdn = model.get('fqdn');
        var name = model.get('name');

        // if fqdn starts with the name and a dot, just return that
        if (fqdn.slice(0, name.length + 1) != name + ".") {
            fqdn = fqdn + " (" + name + ")";
        }
        return fqdn;
    },

    renderMac: function (model) {
        var mac_address = model.get('mac_address');
        var with_colons = mac_address.split(/(?=(?:..)+$)/).join(":");
        return '<tt>' + with_colons + '</tt>';
    },

    renderImgServer: function (model) {
        var imaging_server = model.get('imaging_server');

        return "<small>" + imaging_server + "</small>";
    },

    renderRelayInfo: function (model) {
        var relay_info = model.get('relay_info');

        return "<small>" + relay_info + "</small>";
    },

    renderLinks: function (model) {
        var inv_a = $('<a/>', {
            // TODO get this link from config.ini
            href: 'https://inventory.mozilla.org/en-US/systems/show/' + model.get('inventory_id') + '/',
            text: 'inv',
            target: '_blank'
        });
        var log_a = $('<a/>', {
            href: 'log.html?device=' + model.get('name'),
            text: 'log',
            target: '_blank'
        });
        // for each, wrap in a div and extract the contents as a string
        return "[" + $('<div>').append(log_a).html() + "]"
             + '&nbsp;'
             + "[" + $('<div>').append(inv_a).html() + "]";
    },
});

var RequestTableView = TableView.extend({
    initialize: function(args) {
        args.collection = window.requests;
        args.checkboxRE = /request-(\d+)/;
        TableView.prototype.initialize.call(this, args);
    },

    columns: [
        { id: "selected", title: '', bSortable: false,
            sClass: 'rowcheckbox', renderFn: "renderSelected" },
        { id: "id", title: "ID" },
        { id: "requested_device", title: "Requested Device",
            renderFn: "renderRequested" },
        { id: "assigned_device", title: "Assigned Device",
            renderFn: "renderAssigned" },
        // include creation time!
        { id: "state", title: "State" },
        { id: "expires", title: "Expires (UTC)", renderFn: "renderExpires" },
        { id: "imaging_server", title: "Server" },
        { id: "links", title: "Links", renderFn: "renderLinks" },
    ],

    renderSelected: function(model) {
        var checked = '';
        if (model.get('selected')) {
            checked = ' checked=1';
        }
        var disabled = '';
        if (model.get('state') == 'closed') {
            disabled = ' disabled=1';
        }
        var checkbox = '<input type="checkbox" id="request-' + model.get('id') + '"' + checked + disabled + '>';
        return checkbox;
    },

    renderDeviceLink: function(deviceName)
    {
        return '<a href="lifeguard.html">' + deviceName + '</a>';
    },

    renderAssigned: function(model)
    {
        var assignedDevice = model.get('assigned_device');
        if (!assignedDevice) {
            return '-';
        }
        return this.renderDeviceLink(assignedDevice) + ' (' +
            model.get('device_state') + ')';
    },

    renderRequested: function(model)
    {
        var requestedDevice = model.get('requested_device');
        if (requestedDevice == 'any') {
            return requestedDevice;
        }
        return this.renderDeviceLink(requestedDevice);
    },

    renderExpires: function(model) {
        // a little more readable than what is returned from the server
        return model.get('expires').replace('T', ' ').split('.')[0];
    },

    renderLinks: function(model) {
        var log_a = $('<a/>', {
            href: 'log.html?request=' + model.get('id'),
            text: 'log',
            target: '_blank'
        });
        // for each, wrap in a div and extract the contents as a string
        return "[" + $('<div>').append(log_a).html() + "]";
    },
});

// A class to represent each row in a TableView.  Because DataTables only allow
// strings in the cells, there's not much to do here -- all of the action is
// above.
var TableRowView = Backbone.View.extend({
    initialize: function(args) {
        this.dataTable = args.dataTable;
        this.parentView = args.parentView;

        _.bindAll(this, 'modelChanged');
        _.bindAll(this, 'modelRemoved');

        // set up the row datal put the id in the hidden column 0
        var model = this.model;
        var row = [ model.id ];
        row = row.concat(
            $.map(this.parentView.columns, function(col, i) {
                return String(model.get(col.id) || '');
            }));

        // insert into the table and store the index
        var row_indexes = this.dataTable.fnAddData(row, false);
        this.row_index = row_indexes[0];

        this.model.bind('change', this.modelChanged);
        this.model.bind('remove', this.modelRemoved);
    },

    modelChanged: function() {
        var self = this;
        var lastcol = self.parentView.columns.length - 1;

        $.each(self.parentView.columns, function (i, col) {
            var val = self.model.get(col.id);
            if (val === null) { val = ''; } // translate null to a string
            self.dataTable.fnUpdate(String(val),
                self.row_index,
                i+1, // 1-based column (column 0 is the hidden id)
                false, // don't redraw
                (i === lastcol)); // but update data structures on last col
        });

        // schedule a redraw, now that everything is updated
        self.dataTable.redraw();
    },

    modelRemoved: function() {
        this.dataTable.fnDeleteRow(this.row_index);
        this.parentView.rowDeleted(this.row_index);
        this.dataTable.redraw();
    },
});

var ActionButtonView = Backbone.View.extend({
    initialize: function(args) {
        this.collection = args.collection;
        _.bindAll(this, 'refreshButtonStatus', 'buttonClicked');
        this.collection.bind('change', this.refreshButtonStatus);
    },

    events: {
        'click': 'buttonClicked'
    },

    render: function() {
        this.refreshButtonStatus();
    },

    refreshButtonStatus: function() {
        // only enable the button if at least one device is selected
<<<<<<< HEAD
        var any_selected = window.devices.any(function (m) { return m.get('selected'); });
=======
        var any_selected = false;
        this.collection.each(function (b) {
            any_selected = any_selected ? true : b.get('selected');
        });
>>>>>>> 14e1d51b
        this.$el.attr('disabled', !any_selected);
    },

    buttonClicked: function() {
        var self = this;
        window.devices.each(function (m) {
            if (m.get('selected')) {
                var job = self.makeJob(m);
                if (job) {
                    job_queue.push(job);
                }
                m.set('selected', false);
            }
        });
    },

    makeJob: function(model) {
        // subclasses override this
    }
});

var BmmPowerCycleButtonView = ActionButtonView.extend({
<<<<<<< HEAD
    makeJob: function(m) {
        return {
            device: m,
            job_type: 'bmm-power-cycle',
            job_args: { pxe_config: window.selected_pxe_config.get('name'), config: {} }
        };
=======
    initialize: function() {
        ActionButtonView.prototype.initialize.call(
            this, {collection: window.devices});
    },

    buttonClicked: function() {
        var selected_pxe_config = window.selected_pxe_config.get('name');
        window.devices.each(function (b) {
            if (b.get('selected')) {
                job_queue.push({
                    device: b,
                    job_type: 'bmm-power-cycle',
                    job_args: { pxe_config: selected_pxe_config, config: {} }
                });
                b.set('selected', false);
            }
        });
>>>>>>> 14e1d51b
    }
});

var BmmPowerOffButtonView = ActionButtonView.extend({
<<<<<<< HEAD
    makeJob: function(m) {
        return {
            device: m,
            job_type: 'bmm-power-off',
            job_args: {}
        }
=======
    initialize: function() {
        ActionButtonView.prototype.initialize.call(
            this, {collection: window.devices});
    },

    buttonClicked: function() {
        var selected_pxe_config = window.selected_pxe_config.get('name');
        window.devices.each(function (b) {
            if (b.get('selected')) {
                job_queue.push({
                    device: b,
                    job_type: 'bmm-power-off',
                    job_args: {}
                });
                b.set('selected', false);
            }
        });
>>>>>>> 14e1d51b
    }
});

var LifeguardPleaseButtonView = ActionButtonView.extend({
<<<<<<< HEAD
    makeJob: function(m) {
=======
    initialize: function() {
        ActionButtonView.prototype.initialize.call(
            this, {collection: window.devices});
        window.selected_pxe_config.bind('change', this.refreshButtonStatus);
    },

    buttonClicked: function() {
>>>>>>> 14e1d51b
        var selected_pxe_config = window.selected_pxe_config.get('name');

        var job_type, job_args;
        if (selected_pxe_config) {
            // for now, we just always provides a b2g-style boot_config
            var b2gbase = window.current_b2gbase.get('b2gbase');
            var boot_config = {};
            if (b2gbase) {
                boot_config = { version: 1, b2gbase: b2gbase };
            };
            job_type = 'lifeguard-pxe-boot';
            job_args = { pxe_config: selected_pxe_config, boot_config: boot_config };
        } else {
            job_type = 'lifeguard-power-cycle';
            job_args = {};
        }

        return {
            device: m,
            job_type: job_type,
            job_args: job_args
        };
    },
    refreshButtonStatus: function() {
        // let the parent class handle enable/disable
        ActionButtonView.prototype.refreshButtonStatus.call(this);

        // and change the text based on what's selected
        var selected_pxe_config = window.selected_pxe_config.get('name');
        var button_text = selected_pxe_config ? "PXE Boot" : "Power Cycle";
        if (button_text != this.$el.text()) {
            this.$el.text(button_text);
        }
    }
});

var LifeguardForceStateButtonView = ActionButtonView.extend({
<<<<<<< HEAD
    makeJob: function(m) {
        return {
            device: m,
            job_type: 'lifeguard-force-state',
            job_args: { old_state: m.get('state'), new_state: window.current_force_state.get('state') }
        };
=======
    initialize: function() {
        ActionButtonView.prototype.initialize.call(
            this, {collection: window.devices});
    },

    buttonClicked: function() {
        var selected_pxe_config = window.selected_pxe_config.get('name');
        window.devices.each(function (b) {
            if (b.get('selected')) {
                job_queue.push({
                    device: b,
                    job_type: 'lifeguard-force-state',
                    job_args: { old_state: b.get('state'), new_state: window.current_force_state.get('state') }
                });
                b.set('selected', false);
            }
        });
>>>>>>> 14e1d51b
    }
});

var PxeConfigOptionView = Backbone.View.extend({
    tagName: 'option',

    initialize: function() {
        _.bindAll(this, 'render');
    },

    render: function() {
        $(this.el).attr('value', this.model.get('name')).html(this.model.get('name'));
        return this;
    }
});

var MozpoolRenewDurationView = Backbone.View.extend({
    initialize: function(args) {
        _.bindAll(this, 'valueChanged');
    },

    events: {
        'change': 'valueChanged',
        'keyup': 'valueChanged',
    },

    valueChanged: function() {
        window.current_renew_duration.set('duration', this.$el.val());
    }
});

var MozpoolCloseRequestsButtonView = ActionButtonView.extend({
    initialize: function() {
        ActionButtonView.prototype.initialize.call(
            this, {collection: window.requests});
    },

    buttonClicked: function() {
        window.requests.each(function (b) {
            if (b.get('selected')) {
                job_queue.push({
                    request: b,
                    job_type: 'mozpool-close-request'
                });
            }
        });
    }
});

var MozpoolRenewRequestsButtonView = ActionButtonView.extend({
    initialize: function() {
        ActionButtonView.prototype.initialize.call(
            this, {collection: window.requests});
        window.current_renew_duration.bind('change', this.refreshButtonStatus);
    },

    buttonClicked: function() {
        window.requests.each(function (b) {
            if (b.get('selected')) {
                job_queue.push({
                    request: b,
                    job_type: 'mozpool-renew-request',
                    job_args: { duration: window.current_renew_duration.get('duration') }
                });
            }
        });
    },

    refreshButtonStatus: function() {
        var duration = window.current_renew_duration.get('duration');
        if (duration == '' || isNaN(duration)) {
            this.$el.attr('disabled', 'disabled');
            return;
        }
        ActionButtonView.prototype.refreshButtonStatus.call(this);
    }
});

var MozpoolRequestedDeviceSelectView = Backbone.View.extend({
    initialize: function(args) {
        _.bindAll(this, 'refresh', 'selectChanged');

        this.requested_device_views = [];
        window.devicenames.bind('reset', this.refresh);
    },

    events: {
        'change': 'selectChanged'
    },

    render: function() {
        this.refresh();
        return this;
    },

    refresh: function() {
        var self = this;

        // remove existing views, then add the whole new list of them
        $.each(self.requested_device_views, function (v) { v.remove(); });
        window.devicenames.each(function (device) {
            var v = new MozpoolRequestedDeviceOptionView({ model: device });
            $(self.el).append(v.render().el);
            self.requested_device_views.push(v);
        });
    },

    selectChanged: function() {
        window.selected_requested_device.set('name', this.$el.val());
    }
});

var MozpoolRequestedDeviceOptionView = Backbone.View.extend({
    tagName: 'option',

    initialize: function() {
        _.bindAll(this, 'render');
    },

    render: function() {
        $(this.el).attr('value', this.model.get('id')).html(this.model.get('id'));
        return this;
    }
});

var MozpoolRequestActionSelectView = Backbone.View.extend({
    events: {
        'change': 'selectChanged'
    },

    render: function() {
        this.selectChanged();
        return this;
    },

    selectChanged: function() {
        var selected = this.$el.val();
        window.selected_request_action.set('action', selected);
        if (selected == 'reimage') {
            $('#reimage-controls').show();
        } else {
            $('#reimage-controls').hide();
        }
    }
});

var MozpoolRequestAssigneeView = Backbone.View.extend({
    initialize: function(args) {
        _.bindAll(this, 'valueChanged');
    },

    events: {
        'change': 'valueChanged',
        'keyup': 'valueChanged',
    },

    valueChanged: function() {
        window.current_request_assignee.set('assignee', this.$el.val());
    }
});

var MozpoolRequestDurationView = Backbone.View.extend({
    initialize: function(args) {
        _.bindAll(this, 'valueChanged');
    },

    events: {
        'change': 'valueChanged',
        'keyup': 'valueChanged',
    },

    valueChanged: function() {
        window.current_request_duration.set('duration', this.$el.val());
    }
});

var MozpoolRequestSubmitButtonView = Backbone.View.extend({
    initialize: function() {
        _.bindAll(this, 'refreshButtonStatus', 'buttonClicked');
        window.selected_request_action.bind('change', this.refreshButtonStatus);
        window.current_request_assignee.bind('change', this.refreshButtonStatus);
        window.current_request_duration.bind('change', this.refreshButtonStatus);
        window.current_b2gbase.bind('change', this.refreshButtonStatus);
    },

    events: {
        'click': 'buttonClicked'
    },

    render: function() {
        this.refreshButtonStatus();
    },

    buttonClicked: function() {
        var job_args = {
            device: window.selected_requested_device.get('name'),
            duration: window.current_request_duration.get('duration'),
            assignee: window.current_request_assignee.get('assignee')
        };

        if (window.selected_request_action.get('action') == 'reimage') {
            job_args.b2gbase = window.current_b2gbase.get('b2gbase');
        }

        job_queue.push({
            job_type: 'mozpool-create-request',
            job_args: job_args
        });
    },

    refreshButtonStatus: function() {
        var disabled = false;
        var duration = window.current_request_duration.get('duration');
        if (duration == '' || isNaN(duration) ||
            !window.current_request_assignee.get('assignee') ||
            (window.selected_request_action.get('action') == 'reimage' && !window.current_b2gbase.get('b2gbase'))) {
            disabled = true;
        }

        this.$el.attr('disabled', disabled);
    }
});

var PxeConfigSelectView = Backbone.View.extend({
    initialize: function(args) {
        _.bindAll(this, 'refresh', 'selectChanged');

        this.pxe_config_views = [];
        window.pxe_configs.bind('reset', this.refresh);
    },

    events: {
        'change': 'selectChanged'
    },

    render: function() {
        this.refresh();
        return this;
    },

    refresh: function() {
        var self = this;

        // remove existing views, then add the whole new list of them
        $.each(self.pxe_config_views, function (v) { v.remove() });
        window.pxe_configs.each(function (pxe_config) {
            var v = new PxeConfigOptionView({ model: pxe_config });
            $(self.el).append(v.render().el);
            self.pxe_config_views.push(v);
        });
    },

    selectChanged: function() {
        window.selected_pxe_config.set('name', this.$el.val());
    }
});

var B2gBaseView = Backbone.View.extend({
    initialize: function(args) {
        _.bindAll(this, 'valueChanged');
    },

    events: {
        'change': 'valueChanged',
        'keyup': 'valueChanged'
    },

    valueChanged: function() {
        window.current_b2gbase.set('b2gbase', this.$el.val());
    }
});

var IncludeClosedCheckboxView = Backbone.View.extend({
    initialize: function(args) {
        _.bindAll(this, 'valueChanged');
        this.valueChanged();
    },

    events: {
        'change': 'valueChanged'
    },

    valueChanged: function() {
        window.requests.includeClosed = this.$el.attr('checked') != undefined;
        window.requests.update();
    }
});

var ForceStateView = Backbone.View.extend({
    initialize: function(args) {
        _.bindAll(this, 'valueChanged');
    },

    events: {
        'change': 'valueChanged'
    },

    valueChanged: function() {
        window.current_force_state.set('state', this.$el.val());
    }
});

var JobQueueView = Backbone.View.extend({
    initialize: function(args) {
        _.bindAll(this, 'refresh');

        window.job_queue.bind('change', this.refresh);
        window.job_queue.bind('add', this.refresh);
        window.job_queue.bind('remove', this.refresh);
    },

    render: function() {
        this.refresh();
        return this;
    },

    refresh: function() {
        var length = window.job_queue.length;

        if (length == 1) {
            this.$el.text('1 job queued');
        } else if (!length) {
            this.$el.text('no jobs queued');
        } else {
            this.$el.text(length + ' jobs queued');
        }
    }
});

var LogView = Backbone.View.extend({
    tagName: 'pre',

    // NOTE: for now, this just renders the initial model contents; it does not update
    render: function() {
        var self = this;
        window.log.each(function(l, idx) {
            if (!l.get('message')) {
                // for some reason this model ends up with a blank LogLine in it?
                return;
            }
            var span;
            var line = $('<div>');
            line.attr('class', (idx % 2)? 'odd' : 'even');
            self.$el.append(line);

            span = $('<span>')
            span.attr('class', 'timestamp');
            span.text(l.get('timestamp'));
            line.append(span);
            line.append(' ');

            span = $('<span>')
            span.attr('class', 'source');
            span.text(l.get('source'));
            line.append(span);
            line.append(' ');

            span = $('<span>')
            span.attr('class', 'message');
            span.text(l.get('message'));
            line.append(span);
        });
    }
});<|MERGE_RESOLUTION|>--- conflicted
+++ resolved
@@ -402,14 +402,7 @@
 
     refreshButtonStatus: function() {
         // only enable the button if at least one device is selected
-<<<<<<< HEAD
-        var any_selected = window.devices.any(function (m) { return m.get('selected'); });
-=======
-        var any_selected = false;
-        this.collection.each(function (b) {
-            any_selected = any_selected ? true : b.get('selected');
-        });
->>>>>>> 14e1d51b
+        var any_selected = this.collection.any(function (m) { return m.get('selected'); });
         this.$el.attr('disabled', !any_selected);
     },
 
@@ -432,77 +425,40 @@
 });
 
 var BmmPowerCycleButtonView = ActionButtonView.extend({
-<<<<<<< HEAD
+    initialize: function() {
+        ActionButtonView.prototype.initialize.call(
+            this, {collection: window.devices});
+    },
     makeJob: function(m) {
         return {
             device: m,
             job_type: 'bmm-power-cycle',
             job_args: { pxe_config: window.selected_pxe_config.get('name'), config: {} }
         };
-=======
+    }
+});
+
+var BmmPowerOffButtonView = ActionButtonView.extend({
     initialize: function() {
         ActionButtonView.prototype.initialize.call(
             this, {collection: window.devices});
     },
-
-    buttonClicked: function() {
-        var selected_pxe_config = window.selected_pxe_config.get('name');
-        window.devices.each(function (b) {
-            if (b.get('selected')) {
-                job_queue.push({
-                    device: b,
-                    job_type: 'bmm-power-cycle',
-                    job_args: { pxe_config: selected_pxe_config, config: {} }
-                });
-                b.set('selected', false);
-            }
-        });
->>>>>>> 14e1d51b
-    }
-});
-
-var BmmPowerOffButtonView = ActionButtonView.extend({
-<<<<<<< HEAD
     makeJob: function(m) {
         return {
             device: m,
             job_type: 'bmm-power-off',
             job_args: {}
         }
-=======
-    initialize: function() {
-        ActionButtonView.prototype.initialize.call(
-            this, {collection: window.devices});
-    },
-
-    buttonClicked: function() {
-        var selected_pxe_config = window.selected_pxe_config.get('name');
-        window.devices.each(function (b) {
-            if (b.get('selected')) {
-                job_queue.push({
-                    device: b,
-                    job_type: 'bmm-power-off',
-                    job_args: {}
-                });
-                b.set('selected', false);
-            }
-        });
->>>>>>> 14e1d51b
     }
 });
 
 var LifeguardPleaseButtonView = ActionButtonView.extend({
-<<<<<<< HEAD
-    makeJob: function(m) {
-=======
     initialize: function() {
         ActionButtonView.prototype.initialize.call(
             this, {collection: window.devices});
         window.selected_pxe_config.bind('change', this.refreshButtonStatus);
     },
-
-    buttonClicked: function() {
->>>>>>> 14e1d51b
+    makeJob: function(m) {
         var selected_pxe_config = window.selected_pxe_config.get('name');
 
         var job_type, job_args;
@@ -540,32 +496,16 @@
 });
 
 var LifeguardForceStateButtonView = ActionButtonView.extend({
-<<<<<<< HEAD
+    initialize: function() {
+        ActionButtonView.prototype.initialize.call(
+            this, {collection: window.devices});
+    },
     makeJob: function(m) {
         return {
             device: m,
             job_type: 'lifeguard-force-state',
             job_args: { old_state: m.get('state'), new_state: window.current_force_state.get('state') }
         };
-=======
-    initialize: function() {
-        ActionButtonView.prototype.initialize.call(
-            this, {collection: window.devices});
-    },
-
-    buttonClicked: function() {
-        var selected_pxe_config = window.selected_pxe_config.get('name');
-        window.devices.each(function (b) {
-            if (b.get('selected')) {
-                job_queue.push({
-                    device: b,
-                    job_type: 'lifeguard-force-state',
-                    job_args: { old_state: b.get('state'), new_state: window.current_force_state.get('state') }
-                });
-                b.set('selected', false);
-            }
-        });
->>>>>>> 14e1d51b
     }
 });
 
