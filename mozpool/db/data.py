--- conflicted
+++ resolved
@@ -66,7 +66,6 @@
         res = conn.execute(select([model.devices.c.name]))
         return {'devices': [row[0].encode('utf-8') for row in res]}
 
-<<<<<<< HEAD
 def all_device_states():
     """
     Get the state of all devices.  Returns a dictionary with device names as
@@ -76,8 +75,26 @@
     res = conn.execute(select([model.devices.c.name, model.devices.c.state]))
     return { r.name : r.state for r in res.fetchall() }
 
-def dump_devices(*device_names):
-=======
+def dump_devices(device_name=None):
+    """
+    Dump device data.  This returns a list of dictionaries with keys id, name,
+    fqdn, invenetory_id, mac_address, imaging_server, relay_info, and state.
+    Zero or more device names should be passed in as positional arguments.  If
+    none are given, dumps all device data.
+    """
+    conn = sql.get_conn()
+    devices = model.devices
+    img_svrs = model.imaging_servers
+    stmt = sqlalchemy.select(
+        [devices.c.id, devices.c.name, devices.c.fqdn, devices.c.inventory_id,
+         devices.c.mac_address, img_svrs.c.fqdn.label('imaging_server'),
+         devices.c.relay_info],
+        from_obj=[devices.join(img_svrs)])
+    if device_name:
+        stmt = stmt.where(devices.c.name==device_name)
+    res = conn.execute(stmt)
+    return [dict(row) for row in res]
+
 def dump_images(image_name=None):
     conn = sql.get_conn()
     stmt = sqlalchemy.select([model.images])
@@ -93,27 +110,6 @@
             img['boot_config_keys'] = []
         images.append(img)
     return images
-
-def dump_devices(device_name=None):
->>>>>>> f8e03acf
-    """
-    Dump device data.  This returns a list of dictionaries with keys id, name,
-    fqdn, invenetory_id, mac_address, imaging_server, relay_info, and state.
-    Zero or more device names should be passed in as positional arguments.  If
-    none are given, dumps all device data.
-    """
-    conn = sql.get_conn()
-    devices = model.devices
-    img_svrs = model.imaging_servers
-    stmt = sqlalchemy.select(
-        [devices.c.id, devices.c.name, devices.c.fqdn, devices.c.inventory_id,
-         devices.c.mac_address, img_svrs.c.fqdn.label('imaging_server'),
-         devices.c.relay_info],
-        from_obj=[devices.join(img_svrs)])
-    if device_name:
-        stmt = stmt.where(devices.c.name==device_name)
-    res = conn.execute(stmt)
-    return [dict(row) for row in res]
 
 def find_imaging_server_id(name):
     """Given an imaging server name, either return the existing ID, or a new ID."""
