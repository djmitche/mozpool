#!/usr/bin/env python
# This Source Code Form is subject to the terms of the Mozilla Public
# License, v. 2.0. If a copy of the MPL was not distributed with this
# file, You can obtain one at http://mozilla.org/MPL/2.0/.

import os
import templeton.handlers
import templeton.middleware
import web
import mozpool
from mozpool.lifeguard import handlers as lifeguard_handlers
<<<<<<< HEAD
from mozpool.bmm import handlers as bmm_handlers
=======
from mozpool.mozpool import handlers as mozpool_handlers
>>>>>>> a6e4d470

templeton.middleware.patch_middleware()

def get_app():
    web.config.debug = False
<<<<<<< HEAD

    # merge handlers and URLs from all layers
    urls = ()
    handlers = dict()
    for mod in lifeguard_handlers, bmm_handlers:
        urls = urls + mod.urls
        handlers.update(mod.__dict__)

    urls = lifeguard_handlers.urls + bmm_handlers.urls
    loaded_urls = templeton.handlers.load_urls(urls)
    return web.application(loaded_urls, handlers)
=======
    urls = templeton.handlers.load_urls(lifeguard_handlers.urls)
    handlers_dict = {}
    handlers_dict.update(lifeguard_handlers.__dict__)
    urls += templeton.handlers.load_urls(mozpool_handlers.urls)
    handlers_dict.update(mozpool_handlers.__dict__)
    return web.application(urls, handlers_dict)
>>>>>>> a6e4d470

def main():
    # templeton uses $PWD/../html to serve /, so put PWD in a subdirectory of
    # the directory containing our html data.  Easiest is to just change the the
    # html directory itself
    os.chdir(os.path.join(os.path.dirname(mozpool.__file__), 'html'))
    app = get_app()
    app.run()

if __name__ == '__main__':
    main()<|MERGE_RESOLUTION|>--- conflicted
+++ resolved
@@ -9,36 +9,23 @@
 import web
 import mozpool
 from mozpool.lifeguard import handlers as lifeguard_handlers
-<<<<<<< HEAD
 from mozpool.bmm import handlers as bmm_handlers
-=======
 from mozpool.mozpool import handlers as mozpool_handlers
->>>>>>> a6e4d470
 
 templeton.middleware.patch_middleware()
 
 def get_app():
     web.config.debug = False
-<<<<<<< HEAD
 
     # merge handlers and URLs from all layers
     urls = ()
     handlers = dict()
-    for mod in lifeguard_handlers, bmm_handlers:
+    for mod in lifeguard_handlers, bmm_handlers, mozpool_handlers:
         urls = urls + mod.urls
         handlers.update(mod.__dict__)
 
-    urls = lifeguard_handlers.urls + bmm_handlers.urls
     loaded_urls = templeton.handlers.load_urls(urls)
     return web.application(loaded_urls, handlers)
-=======
-    urls = templeton.handlers.load_urls(lifeguard_handlers.urls)
-    handlers_dict = {}
-    handlers_dict.update(lifeguard_handlers.__dict__)
-    urls += templeton.handlers.load_urls(mozpool_handlers.urls)
-    handlers_dict.update(mozpool_handlers.__dict__)
-    return web.application(urls, handlers_dict)
->>>>>>> a6e4d470
 
 def main():
     # templeton uses $PWD/../html to serve /, so put PWD in a subdirectory of
