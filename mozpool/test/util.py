--- conflicted
+++ resolved
@@ -58,19 +58,11 @@
                  boot_config=json.dumps(config))
     inventory_id += 1
 
-<<<<<<< HEAD
 def add_pxe_config(name, description="Boot image",
                   contents="BOOT THIS THINGIE WITH THIS CONFIG"):
     sql.get_conn().execute(model.pxe_configs.insert(), name=name,
                            description=description,
                            contents=contents)
-=======
-def add_bootimage(name, version=1, description="Boot image",
-                  pxe_config_filename="/path/to/image"):
-    sql.get_conn().execute(model.images.insert(), name=name,
-                           version=version, description=description,
-                           pxe_config_filename=pxe_config_filename)
-
 def add_request(device, server, assignee="slave", status="pending",
                 expires=None):
     if not expires:
@@ -89,5 +81,4 @@
                  imaging_server_id=server_id,
                  assignee=assignee,
                  status=status,
-                 expires=expires)
->>>>>>> a6e4d470
+                 expires=expires)