#!/usr/bin/env python
# This Source Code Form is subject to the terms of the Mozilla Public
# License, v. 2.0. If a copy of the MPL was not distributed with this
# file, You can obtain one at http://mozilla.org/MPL/2.0/.

"""
Put some fake data into a sqlite database. Useful for testing.
"""

# conn is the DB connection

import datetime
import math
import socket
from mozpool.db import model
from optparse import OptionParser

parser = OptionParser()
parser.add_option('-d', '--devices', dest='devices', action='store', type='int',
                  default=1)
parser.add_option('-r', '--requests', dest='requests', action='store',
                  type='int', default=0)
parser.add_option('-p', '--port', dest='port', action='store', type='int',
                  default=80, help='mozpool server port')
parser.add_option('--relayport', dest='relayport', action='store', type='int',
                  default=2101, help='port for the local fake relay server')
(options, args) = parser.parse_args(args)

# max 8 relays each in max 4 banks per server
num_servers = int(math.ceil(options.devices / 32.0))

if num_servers > 1:
    print 'More than the maximum number of devices per server (32) specified.'
    print 'Extra devices will be configured with an unreachable server.'

img_svr_ids = []
fqdns = []

relay_server = 'localhost:%d' % options.relayport

for i in range(0, num_servers):
    if i == 0:
        fqdn = socket.getfqdn()
        if options.port != 80:
            fqdn += ':%d' % options.port
    else:
        fqdn = 'fakeserver%d.local' % i

    fqdns.append(fqdn)
    r = conn.execute(model.imaging_servers.insert(), fqdn=fqdn)
    img_svr_ids.append(r.inserted_primary_key[0])

r = conn.execute(model.hardware_types.insert(),
                 type='panda', model='ES Rev B2')
hardware_type_id = r.inserted_primary_key[0]

r = conn.execute(model.pxe_configs.insert(),
                 name='fake-b2g',
                 description='fake b2g config',
                 contents='mobile-imaging-url=fake/b2g-second-stage.sh',
                 active=True)
b2g_pxe_config_id = r.inserted_primary_key[0]

r = conn.execute(model.pxe_configs.insert(),
                 name='fake-android',
                 description='fake android config',
                 contents='mobile-imaging-url=fake/android-second-stage.sh',
                 active=True)
android_pxe_config_id = r.inserted_primary_key[0]

# has_sut_agent is set to False until we get a fake SUT agent into the
# fake pandas.

r = conn.execute(model.images.insert(),
                 name='b2g',
                 boot_config_keys='["b2gbase"]',
                 can_reuse=False,
<<<<<<< HEAD
                 hidden=False)
=======
                 has_sut_agent=False)
>>>>>>> 259a9ff5
b2g_image_id = r.inserted_primary_key[0]

r = conn.execute(model.images.insert(),
                 name='android',
                 boot_config_keys='[]',
                 can_reuse=True,
<<<<<<< HEAD
                 hidden=False)
=======
                 has_sut_agent=False)
>>>>>>> 259a9ff5
android_image_id = r.inserted_primary_key[0]

r = conn.execute(model.images.insert(),
                 name='self-test',
                 boot_config_keys='[]',
                 can_reuse=False,
                 hidden=True)
android_image_id = r.inserted_primary_key[0]

r = conn.execute(model.images.insert(),
                 name='maintenance',
                 boot_config_keys='[]',
                 can_reuse=False,
                 hidden=True)
android_image_id = r.inserted_primary_key[0]

for image_id, pxe_config_id in ((b2g_image_id, b2g_pxe_config_id),
                                (android_image_id, android_pxe_config_id)):
    conn.execute(model.image_pxe_configs.insert(),
                 image_id=image_id,
                 hardware_type_id=hardware_type_id,
                 pxe_config_id=pxe_config_id)

device_ids = []

for device_id in range(0, options.devices):
    server_id, relay = divmod(device_id, 32)
    bank, relay = [x + 1 for x in divmod(relay, 8)]
    r = conn.execute(model.devices.insert(),
                     name='device%d' % (device_id + 1),
                     fqdn='device%d.fqdn' % (device_id + 1),
                     inventory_id=1111 * (device_id + 1),
                     state='off',
                     environment='odd' if (device_id % 2) else 'even',
                     state_counters='{}',
                     mac_address='%012x' % device_id,
                     imaging_server_id=img_svr_ids[server_id],
                     relay_info='%s:bank%d:relay%d' % (relay_server, bank,
                                                       relay),
                     boot_config='',
                     hardware_type_id=hardware_type_id)
    device_ids.append(r.inserted_primary_key[0])

for request_id in range(1, options.requests+1):
    conn.execute(model.requests.insert(),
                 requested_device='any',
                 assignee='slave%d' % request_id,
                 state='new',
                 state_counters='{}',
                 imaging_server_id=img_svr_ids[0],
                 image_id=image_id,
                 boot_config='{}',
                 expires=datetime.datetime.now() +
                         datetime.timedelta(seconds=12*60*60))<|MERGE_RESOLUTION|>--- conflicted
+++ resolved
@@ -75,36 +75,32 @@
                  name='b2g',
                  boot_config_keys='["b2gbase"]',
                  can_reuse=False,
-<<<<<<< HEAD
-                 hidden=False)
-=======
+                 hidden=False,
                  has_sut_agent=False)
->>>>>>> 259a9ff5
 b2g_image_id = r.inserted_primary_key[0]
 
 r = conn.execute(model.images.insert(),
                  name='android',
                  boot_config_keys='[]',
                  can_reuse=True,
-<<<<<<< HEAD
-                 hidden=False)
-=======
+                 hidden=False,
                  has_sut_agent=False)
->>>>>>> 259a9ff5
 android_image_id = r.inserted_primary_key[0]
 
 r = conn.execute(model.images.insert(),
                  name='self-test',
                  boot_config_keys='[]',
                  can_reuse=False,
-                 hidden=True)
+                 hidden=True,
+                 has_sut_agent=False)
 android_image_id = r.inserted_primary_key[0]
 
 r = conn.execute(model.images.insert(),
                  name='maintenance',
                  boot_config_keys='[]',
                  can_reuse=False,
-                 hidden=True)
+                 hidden=True,
+                 has_sut_agent=False)
 android_image_id = r.inserted_primary_key[0]
 
 for image_id, pxe_config_id in ((b2g_image_id, b2g_pxe_config_id),
