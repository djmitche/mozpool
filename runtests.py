#!/usr/bin/env python
# Any copyright is dedicated to the Public Domain.
# http://creativecommons.org/publicdomain/zero/1.0/

import os
import unittest
import json
import hashlib
import shutil
import requests
import tempfile
import mock
import datetime
from mock import patch
from paste.fixture import TestApp

<<<<<<< HEAD
from bmm import config
from bmm import server
from bmm import data
from bmm import model
from bmm import relay
from bmm import testing
from bmm import inventorysync
from bmm import statemachine
from bmm.testing import add_server, add_board, add_bootimage
=======
from mozpool import config
from mozpool.web import server
from mozpool.db import data
from mozpool.db import model
from mozpool.bmm import relay
from mozpool.lifeguard import inventorysync
from mozpool.test.util import add_server, add_board, add_bootimage, setup_db
>>>>>>> 2cb01f10

class ConfigMixin(object):
    def setUp(self):
        self.tempdir = tempfile.mkdtemp()
        self.dbfile = os.path.join(self.tempdir, "sqlite.db")
        tftp_root = os.path.join(self.tempdir, "tftp")
        os.mkdir(tftp_root)
        image_store = os.path.join(self.tempdir, "images")
        os.mkdir(image_store)
        # set up the config with defaults
        config.reset()
        config.set('database', 'engine', 'sqlite:///' + self.dbfile)
        config.set('server', 'fqdn', 'server1')
        config.set('paths', 'tftp_root', tftp_root)
        config.set('paths', 'image_store', image_store)
        # set up the db
        setup_db(self.dbfile)
        self.app = TestApp(server.get_app().wsgifunc())

    def tearDown(self):
        data.get_conn().close()
        data.engine = None
        shutil.rmtree(self.tempdir)

class TestData(ConfigMixin, unittest.TestCase):
    def setUp(self):
        super(TestData, self).setUp()
        add_server("server1")
        add_board("board1", server="server1", relayinfo="relay-1:bank1:relay1")

    def testRelayInfo(self):
        self.assertEquals(("relay-1", 1, 1),
                          data.board_relay_info("board1"))

    def testDumpBoards(self):
        self.assertEquals([
            dict(id=1, name='board1', fqdn='board1', inventory_id=1, mac_address='000000000000',
                imaging_server='server1', relay_info='relay-1:bank1:relay1', status='offline'),
            ],
            data.dump_boards())

    def testInsertBoard(self):
        data.insert_board(dict(name='board2', fqdn='board2.fqdn', inventory_id=23,
            mac_address='aabbccddeeff', imaging_server='server2',
                relay_info='relay-2:bank2:relay2'))
        # board with existing imaging_server to test the insert-if-not-found behavior
        data.insert_board(dict(name='board3', fqdn='board3.fqdn', inventory_id=24,
            mac_address='aabbccddeeff', imaging_server='server1',
                relay_info='relay-2:bank2:relay2'))
        conn = data.get_conn()
        res = conn.execute(model.boards.select())
        self.assertEquals(sorted([ dict(r) for r in res.fetchall() ]),
        sorted([
            {u'status': u'new', u'relay_info': u'relay-2:bank2:relay2', u'name': u'board2',
             u'fqdn': u'board2.fqdn', u'inventory_id': 23, u'imaging_server_id': 2,
             u'boot_config': None, u'mac_address': u'aabbccddeeff', u'id': 2},
            {u'status': u'new', u'relay_info': u'relay-2:bank2:relay2', u'name': u'board3',
             u'fqdn': u'board3.fqdn', u'inventory_id': 24, u'imaging_server_id': 1,
             u'boot_config': None, u'mac_address': u'aabbccddeeff', u'id': 3},
            {u'status': u'offline', u'relay_info': u'relay-1:bank1:relay1', u'name': u'board1',
             u'fqdn': u'board1', u'inventory_id': 1, u'imaging_server_id': 1,
             u'boot_config': u'{}', u'mac_address': u'000000000000', u'id': 1},
            ]))

    def testDeleteBoard(self):
        conn = data.get_conn()
        now = datetime.datetime.now()
        conn.execute(model.logs.insert(), [
            dict(board_id=1, ts=now, source='test', message='hi'),
            dict(board_id=1, ts=now, source='test', message='world'),
        ])
        data.delete_board(1)

        # check that both logs and boards were deleted
        res = conn.execute(model.boards.select())
        self.assertEquals(res.fetchall(), [])
        res = conn.execute(model.logs.select())
        self.assertEquals(res.fetchall(), [])

    def testUpdateBoard(self):
        conn = data.get_conn()
        data.update_board(1, dict(fqdn='board1.fqdn', imaging_server='server9', mac_address='aabbccddeeff'))
        res = conn.execute(model.boards.select())
        self.assertEquals([ dict(r) for r in res.fetchall() ], [
            {u'status': u'offline', u'relay_info': u'relay-1:bank1:relay1', u'name': u'board1',
             u'fqdn': u'board1.fqdn', u'inventory_id': 1, u'imaging_server_id': 2,
             u'boot_config': u'{}', u'mac_address': u'aabbccddeeff', u'id': 1},
        ])

class TestBoardList(ConfigMixin, unittest.TestCase):
    def setUp(self):
        super(TestBoardList, self).setUp()
        add_server("server1")
        add_board("board1", server="server1")
        add_board("board2", server="server1")
        add_server("server2")
        add_board("board3", server="server2")
        add_board("board4", server="server2")

    def testBoardList(self):
        """
        /board/list/ should list all boards for all servers.
        """
        r = self.app.get("/api/board/list/")
        self.assertEqual(200, r.status)
        body = json.loads(r.body)
        self.assertTrue("boards" in body)
        self.assertTrue("board1" in body["boards"])
        self.assertTrue("board2" in body["boards"])
        self.assertTrue("board3" in body["boards"])
        self.assertTrue("board4" in body["boards"])

        r = self.app.get("/api/board/list/")
        self.assertEqual(200, r.status)
        body = json.loads(r.body)
        self.assertTrue("boards" in body)
        self.assertTrue("board1" in body["boards"])
        self.assertTrue("board2" in body["boards"])
        self.assertTrue("board3" in body["boards"])
        self.assertTrue("board4" in body["boards"])

class TestBoardStatus(ConfigMixin, unittest.TestCase):
    def setUp(self):
        super(TestBoardStatus, self).setUp()
        add_server("server1")
        add_board("board1", server="server1", status="running")
        add_board("board2", server="server1", status="freaking_out")
        add_server("server2")
        add_board("board3", server="server2", status="running")

    def testBoardStatus(self):
        """
        /board/status/ should work for any board on any server.
        """
        r = self.app.get("/api/board/board1/status/")
        self.assertEqual(200, r.status)
        body = json.loads(r.body)
        self.assertEquals("running", body["status"])

        r = self.app.get("/api/board/board2/status/")
        self.assertEqual(200, r.status)
        body = json.loads(r.body)
        self.assertEquals("freaking_out", body["status"])

        r = self.app.get("/api/board/board3/status/")
        self.assertEqual(200, r.status)
        body = json.loads(r.body)
        self.assertEquals("running", body["status"])

    def testSetBoardStatus(self):
        r = self.app.get("/api/board/board1/status/")
        self.assertEqual(200, r.status)
        body = json.loads(r.body)
        self.assertEquals("running", body["status"])

        r = self.app.post("/api/board/board1/status/",
                          headers={"Content-Type": "application/json"},
                          params='{"status":"offline"}')
        self.assertEqual(200, r.status)
        body = json.loads(r.body)
        self.assertEquals("offline", body["status"])

class TestBoardConfig(ConfigMixin, unittest.TestCase):
    def setUp(self):
        super(TestBoardConfig, self).setUp()
        add_server("server1")
        add_board("board1", server="server1", config={"abc": "xyz"})

    def testBoardConfig(self):
        r = self.app.get("/api/board/board1/config/")
        self.assertEqual(200, r.status)
        body = json.loads(r.body)
        self.assertEquals({"abc": "xyz"}, body["config"])

@patch("socket.socket")
class TestBoardBoot(ConfigMixin, unittest.TestCase):
    def setUp(self):
        super(TestBoardBoot, self).setUp()
        add_server("server1")
        self.board_mac = "001122334455"
        add_board("board1", server="server1", status="running",
                  mac_address=self.board_mac,
                  relayinfo="relay-1:bank1:relay1")
        self.pxefile = "image1"
        # create a file for the boot image.
        open(os.path.join(config.get('paths', 'image_store'), self.pxefile), "w").write("abc")
        add_bootimage("image1", pxe_config_filename=self.pxefile)

    def testBoardBoot(self, MockSocket):
        MockSocketRecv = MockSocket.return_value.recv
        # reboot will do two sets, each followed by a get, so mock
        # the responses it would receive from the relay board
        MockSocketRecv.side_effect = [relay.COMMAND_OK,
                                      chr(1),
                                      relay.COMMAND_OK,
                                      chr(0)]

        config_data = {"foo":"bar"}
        r = self.app.post("/api/board/board1/boot/image1/",
                          headers={"Content-Type": "application/json"},
                          params=json.dumps(config_data))
        self.assertEqual(200, r.status)
        # Nothing in the response body currently

        # Verify that it got put into the boot-initiated state
        r = self.app.get("/api/board/board1/status/")
        self.assertEqual(200, r.status)
        body = json.loads(r.body)
        self.assertEquals("boot-initiated", body["status"])

        # Verify that the config data was set properly.
        r = self.app.get("/api/board/board1/config/")
        self.assertEqual(200, r.status)
        body = json.loads(r.body)
        self.assertEquals(config_data, body["config"])

        # Verify that the symlink was created in tftp_root
        mac = data.mac_with_dashes(self.board_mac)
        tftp_link = os.path.join(config.get('paths', 'tftp_root'), "pxelinux.cfg",
                                 "01-" + mac)
        self.assertTrue(os.path.islink(tftp_link))

        # Verify that it links to the right PXE image.
        self.assertEqual(self.pxefile, os.path.basename(os.readlink(tftp_link)))

        self.assertNotEqual(None, MockSocket.return_value.connect.call_args)
        self.assertEqual("relay-1",
                         MockSocket.return_value.connect.call_args[0][0][0])
        self.assertEqual(4, MockSocketRecv.call_count)

        # Lazy, just test this here
        r = self.app.post("/api/board/board1/bootcomplete/")
        self.assertEqual(200, r.status)
        self.assertFalse(os.path.exists(tftp_link))

@patch("socket.socket")
class TestBoardReboot(ConfigMixin, unittest.TestCase):
    def setUp(self):
        super(TestBoardReboot, self).setUp()
        add_server("server1")
        add_board("board1", server="server1", status="running",
                  relayinfo="relay-1:bank1:relay1")

    def testBoardReboot(self, MockSocket):
        MockSocketRecv = MockSocket.return_value.recv
        # reboot will do two sets, each followed by a get, so mock
        # the responses it would receive from the relay board
        MockSocketRecv.side_effect = [relay.COMMAND_OK,
                                      chr(1),
                                      relay.COMMAND_OK,
                                      chr(0)]
        r = self.app.post("/api/board/board1/reboot/")
        self.assertEqual(200, r.status)
        # Nothing in the response body currently
        self.assertEqual("relay-1",
                         MockSocket.return_value.connect.call_args[0][0][0])
        self.assertEqual(4, MockSocketRecv.call_count)

        # Verify that it got put into the rebooting state
        r = self.app.get("/api/board/board1/status/")
        self.assertEqual(200, r.status)
        body = json.loads(r.body)
        self.assertEquals("rebooting", body["status"])

class TestBoardRedirects(ConfigMixin, unittest.TestCase):
    """
    The /boot/ and /reboot/ commands should 302 redirect to the
    correct server if the current server isn't the server that
    controls the board in question.
    """
    def setUp(self):
        super(TestBoardRedirects, self).setUp()
        add_server("server1")
        add_server("server2")
        add_board("board1", server="server1")
        add_board("board2", server="server2")
        add_bootimage("image1")

    def testRedirectBoard(self):
        r = self.app.post("/api/board/board2/reboot/")
        self.assertEqual(302, r.status)
        self.assertEqual("http://server2/api/board/board2/reboot/",
                         r.header("Location"))

        r = self.app.post("/api/board/board2/boot/image1/")
        self.assertEqual(302, r.status)
        self.assertEqual("http://server2/api/board/board2/boot/image1/",
                         r.header("Location"))

class TestInvSyncMerge(unittest.TestCase):

    def setUp(self):
        self.panda1_inv = dict(
            name='panda-0001',
            fqdn='panda-0001.r402-4.scl3.mozilla.com',
            inventory_id=201,
            mac_address='aabbccddeeff',
            imaging_server='mobile-services1',
            relay_info="relay-1:bank1:relay1")
        self.panda1_db = self.panda1_inv.copy()
        self.panda1_db['id'] = 401
        self.panda1_db['status'] = 'new'

        self.panda2_inv = dict(
            name='panda-0002',
            fqdn='panda-0002.r402-4.scl3.mozilla.com',
            inventory_id=202,
            mac_address='112233445566',
            imaging_server='mobile-services2',
            relay_info="relay-1:bank2:relay2")
        self.panda2_db = self.panda2_inv.copy()
        self.panda2_db['id'] = 402
        self.panda2_db['status'] = 'old'

    def test_merge_boards_no_change(self):
        commands = list(inventorysync.merge_boards(
            [self.panda1_db, self.panda2_db],
            [self.panda1_inv, self.panda2_inv]))
        self.assertEqual(commands, [])

    def test_merge_boards_insert(self):
        commands = list(inventorysync.merge_boards(
            [self.panda1_db],
            [self.panda1_inv, self.panda2_inv]))
        self.assertEqual(commands, [
            ('insert', self.panda2_inv),
        ])

    def test_merge_boards_delete(self):
        commands = list(inventorysync.merge_boards(
            [self.panda1_db, self.panda2_db],
            [self.panda2_inv]))
        self.assertEqual(sorted(commands), [
            ('delete', 401, self.panda1_db),
        ])

    def test_merge_boards_update(self):
        self.panda2_inv['mac_address'] = '1a2b3c4d5e6f'
        commands = list(inventorysync.merge_boards(
            [self.panda1_db, self.panda2_db],
            [self.panda1_inv, self.panda2_inv]))
        self.assertEqual(sorted(commands), [
            ('update', 402, self.panda2_inv),
        ])

    def test_merge_boards_combo(self):
        self.panda2_inv['mac_address'] = '1a2b3c4d5e6f'
        commands = list(inventorysync.merge_boards(
            [self.panda1_db, self.panda2_db],
            [self.panda2_inv]))
        self.assertEqual(sorted(commands), [
            ('delete', 401, self.panda1_db),
            ('update', 402, self.panda2_inv),
        ])

@patch('requests.get')
class TestInvSyncGet(unittest.TestCase):

    def set_responses(self, chunks):
        # patch out requests.get to keep the urls it was called with,
        # and to return responses of hosts as set with addChunk
        paths = [ '/path%d' % i for i in range(len(chunks)) ]
        def get(url, auth):
            chunk = chunks.pop(0)
            paths.pop(0)
            r = mock.Mock(spec=requests.Response)
            r.status_code = 200
            r.json = dict(
                meta=dict(next=paths[0] if paths else None),
                objects=chunk)
            return r
        requests.get.configure_mock(side_effect=get)

    def make_host(self, name, want_mac_address=True, want_imaging_server=True, want_relay_info=True):
        # make deterministic values
        fqdn = '%s.vlan.dc.mozilla.com' % name
        inventory_id = hash(fqdn) % 100
        kv = []
        if want_mac_address:
            mac_address = hashlib.md5(fqdn).digest()[:6]
            mac_address = ':'.join([ '%02x' % ord(b) for b in mac_address ])
            kv.append(dict(key='nic.0.mac_address.0', value=mac_address))
        if want_imaging_server:
            imaging_server = 'img%d' % ((hash(fqdn) / 100) % 10)
            kv.append(dict(key='system.imaging_server.0', value=imaging_server))
        if want_relay_info:
            relay_info = 'relay%d' % ((hash(fqdn) / 1000) % 10)
            kv.append(dict(key='system.relay.0', value=relay_info))
        return dict(
            hostname=fqdn,
            id=inventory_id,
            key_value=kv)

    def test_one_response(self, get):
        self.set_responses([
            [ self.make_host('panda-001'), self.make_host('panda-002') ],
        ])
        hosts = list(inventorysync.get_boards('https://inv', 'filter', 'me', 'pass'))
        self.assertEqual(hosts, [
            {'inventory_id': 90, 'relay_info': 'relay7', 'name': 'panda-001',
             'imaging_server': 'img9', 'mac_address': '6a3d0c52ae9b',
             'fqdn': 'panda-001.vlan.dc.mozilla.com'},
            {'inventory_id': 97, 'relay_info': 'relay9', 'name': 'panda-002',
             'imaging_server': 'img1', 'mac_address': '86a1c8ce6ea2',
             'fqdn': 'panda-002.vlan.dc.mozilla.com'},
        ])
        self.assertEqual(requests.get.call_args_list, [
            mock.call('https://inv/en-US/tasty/v3/system/?limit=100&filter', auth=('me', 'pass')),
        ])

    maxDiff=None
    def test_loop_and_filtering(self, get):
        self.set_responses([
            [ self.make_host('panda-001'), self.make_host('panda-002', want_imaging_server=False) ],
            [ self.make_host('panda-003'), self.make_host('panda-004', want_relay_info=False) ],
            [ self.make_host('panda-005'), self.make_host('panda-006', want_mac_address=False) ],
        ])
        hosts = inventorysync.get_boards('https://inv', 'filter', 'me', 'pass')
        self.assertEqual(hosts, [
            {'inventory_id': 90, 'relay_info': 'relay7', 'name': 'panda-001',
             'imaging_server': 'img9', 'mac_address': '6a3d0c52ae9b',
             'fqdn': 'panda-001.vlan.dc.mozilla.com'},
            # panda-002 was skipped
            {'inventory_id': 52, 'relay_info': 'relay4', 'name': 'panda-003',
             'imaging_server': 'img9', 'mac_address': 'aec31326594a',
             'fqdn': 'panda-003.vlan.dc.mozilla.com'},
            # panda-004 was skipped
            {'inventory_id': 6, 'relay_info': 'relay9', 'name': 'panda-005',
             'imaging_server': 'img3', 'mac_address': 'c19b00f9644b',
             'fqdn': 'panda-005.vlan.dc.mozilla.com'}
            # panda-006 was skipped
        ])
        self.assertEqual(requests.get.call_args_list, [
            mock.call('https://inv/en-US/tasty/v3/system/?limit=100&filter', auth=('me', 'pass')),
            mock.call('https://inv/path1', auth=('me', 'pass')),
            mock.call('https://inv/path2', auth=('me', 'pass')),
        ])

@patch('mozpool.db.data.dump_boards')
@patch('mozpool.db.data.insert_board')
@patch('mozpool.db.data.update_board')
@patch('mozpool.db.data.delete_board')
@patch('mozpool.lifeguard.inventorysync.get_boards')
@patch('mozpool.lifeguard.inventorysync.merge_boards')
class TestInvSyncSync(unittest.TestCase):

    def test_sync(self, merge_boards, get_boards, delete_board,
                        update_board, insert_board, dump_boards):
        config.reset()
        config.set('inventory', 'url', 'http://foo/')
        config.set('inventory', 'filter', 'hostname__startswith=panda-')
        config.set('inventory', 'username', 'u')
        config.set('inventory', 'password', 'p')
        dump_boards.return_value = 'dumped boards'
        get_boards.return_value = 'gotten boards'
        merge_boards.return_value = [
            ('insert', dict(insert=1)),
            ('delete', 10, dict(delete=2)),
            ('update', 11, dict(update=3)),
        ]
        inventorysync.sync()
        dump_boards.assert_called_with()
        get_boards.assert_called_with('http://foo/', 'hostname__startswith=panda-', 'u', 'p', verbose=False)
        merge_boards.assert_called_with('dumped boards', 'gotten boards')
        insert_board.assert_called_with(dict(insert=1))
        delete_board.assert_called_with(10)
        update_board.assert_called_with(11, dict(update=3))

class StateSubclass(statemachine.State):

    api_event_called = False
    @statemachine.State.api_event_method('apievent')
    def on_api_event(self):
        self.api_event_called = True

    timeout_called = False
    @statemachine.State.timeout_method('apievent')
    def on_timeout(self):
        self.timeout_called = True

    on_exit_called = False
    def on_exit(self):
        self.on_exit_called = True

    on_entry_called = False
    def on_entry(self):
        self.on_entry_called = True


class SecondStateSubclass(statemachine.State):

    pass


class TestStateSubclasses(unittest.TestCase):

    def setUp(self):
        self.board = dict(id=92, state='StateSubclass', counters={})

    def patch_external_methods(self):
        pass

    def test_api_event(self):
        st = statemachine.State.create(self.board)
        st.handle_api_event('apievent')
        self.assertTrue(st.api_event_called)

    def test_timeout(self):
        st = statemachine.State.create(self.board)
        st.handle_timeout()
        self.assertTrue(st.timeout_called)

    def test_on_exit(self):
        st = statemachine.State.create(self.board)
        st.goto_state(SecondStateSubclass)
        self.assertTrue(st.on_exit_called)

    def test_on_entry(self):
        self.board['state'] = 'SecondStateSubclass'
        st = statemachine.State.create(self.board)
        new_st = st.goto_state(StateSubclass)
        self.assertTrue(new_st.on_entry_called)


if __name__ == "__main__":
    unittest.main()<|MERGE_RESOLUTION|>--- conflicted
+++ resolved
@@ -14,25 +14,14 @@
 from mock import patch
 from paste.fixture import TestApp
 
-<<<<<<< HEAD
-from bmm import config
-from bmm import server
-from bmm import data
-from bmm import model
-from bmm import relay
-from bmm import testing
-from bmm import inventorysync
-from bmm import statemachine
-from bmm.testing import add_server, add_board, add_bootimage
-=======
 from mozpool import config
+from mozpool import statemachine
 from mozpool.web import server
 from mozpool.db import data
 from mozpool.db import model
 from mozpool.bmm import relay
 from mozpool.lifeguard import inventorysync
 from mozpool.test.util import add_server, add_board, add_bootimage, setup_db
->>>>>>> 2cb01f10
 
 class ConfigMixin(object):
     def setUp(self):
