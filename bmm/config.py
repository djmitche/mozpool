--- conflicted
+++ resolved
@@ -16,107 +16,83 @@
 
 config_read = False
 _db_engine = None
-<<<<<<< HEAD
 _inventory_url = None
 _inventory_username = None
 _inventory_password = None
-=======
 _server_fqdn = None
 _tftp_root = None
 _image_store = None
->>>>>>> 41364b15
 
 def read_config(path=os.path.join(os.path.dirname(__file__), "config.ini")):
     """
     Read configuration file from path.
     """
-<<<<<<< HEAD
-    global config_read, _db_engine, _inventory_url, _inventory_password, _inventory_username
-    config = ConfigParser.ConfigParser()
-    config.read(path)
-    _db_engine = config.get('database', 'engine')
-    _inventory_url = config.get('inventory', 'url')
-    _inventory_username = config.get('inventory', 'username')
-    _inventory_password = config.get('inventory', 'password')
-    config_read = True
-
-def set_config(db_engine=None, inventory_url=None, inventory_username=None, inventory_password=None):
-    """
-    Set configuration parameters directly.
-    """
-    global config_read, _db_engine, _inventory_url, _inventory_password, _inventory_username
-    _db_engine = db_engine
-    _inventory_url = inventory_url
-    _inventory_username = inventory_username
-    _inventory_password = inventory_password
-=======
-    global config_read, _db_engine
+    global config_read, _db_engine, _inventory_url, _inventory_password, _inventory_username, _server_fqdn, _tftp_root, _image_store
     if config_read:
         return
     defaults = {'fqdn': socket.getfqdn()}
     config = ConfigParser.ConfigParser(defaults=defaults)
     config.read(path)
     _db_engine = config.get('database', 'engine')
+    _inventory_url = config.get('inventory', 'url')
+    _inventory_username = config.get('inventory', 'username')
+    _inventory_password = config.get('inventory', 'password')
     _server_fqdn = config.get('server', 'fqdn')
     _tftp_root = config.get('paths', 'tftp_root')
     _image_store = config.get('paths', 'image_store')
     config_read = True
 
 def set_config(db_engine=None,
+               inventory_url=None,
+               inventory_username=None,
+               inventory_password=None,
                server_fqdn=None,
                tftp_root=None,
                image_store=None):
     """
     Set configuration parameters directly.
     """
-    global config_read, _db_engine, _server_fqdn, _tftp_root, _image_store
+    global config_read, _db_engine, _inventory_url, _inventory_password, _inventory_username, _server_fqdn, _tftp_root, _image_store
     _db_engine = db_engine
+    _inventory_url = inventory_url
+    _inventory_username = inventory_username
+    _inventory_password = inventory_password
     _server_fqdn = server_fqdn
     _tftp_root = tftp_root
     _image_store = image_store
->>>>>>> 41364b15
     config_read = True
 
 def db_engine():
     global _db_engine
-<<<<<<< HEAD
-    if not config_read:
-        read_config(os.path.join(os.path.dirname(__file__), "config.ini"))
+    read_config()
     return _db_engine
 
 def inventory_url():
     global _db_engine
-    if not config_read:
-        read_config(os.path.join(os.path.dirname(__file__), "config.ini"))
+    read_config()
     return _inventory_url
-
-def inventory_username():
-    global _db_engine
-    if not config_read:
-        read_config(os.path.join(os.path.dirname(__file__), "config.ini"))
-    return _inventory_username
-
-def inventory_password():
-    global _db_engine
-    if not config_read:
-        read_config(os.path.join(os.path.dirname(__file__), "config.ini"))
-    return _inventory_password
-=======
-    read_config()
-    return _db_engine
 
 def server_fqdn():
     global _server_fqdn
     read_config()
     return _server_fqdn
 
+def inventory_username():
+    global _inventory_username
+    read_config()
+    return _inventory_username
+
 def tftp_root():
     global _tftp_root
     read_config()
     return _tftp_root
 
+def inventory_password():
+    global _inventory_password
+    read_config()
+    return _inventory_password
+
 def image_store():
     global _image_store
     read_config()
-    return _image_store
->>>>>>> 41364b15
+    return _image_store