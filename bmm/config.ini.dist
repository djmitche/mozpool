# Sample configuration file. Copy to config.ini and edit
# settings appropriately.
[database]
# This is a SQLalchemy engine URL, see
# http://docs.sqlalchemy.org/en/rel_0_7/core/engines.html#engine-creation-api
<<<<<<< HEAD
engine = sqlite:////tmp/test.sqlite

[inventory]
url = https://inventory.mozilla.org
username = ..
password = ..
=======
engine =

[server]
# Defaults to socket.getfqdn
#fqdn =

[paths]
# Root path where the TFTP server serves files.
tftp_root =
# The path where boot images are stored.
image_store =
>>>>>>> 41364b15
<|MERGE_RESOLUTION|>--- conflicted
+++ resolved
@@ -3,15 +3,13 @@
 [database]
 # This is a SQLalchemy engine URL, see
 # http://docs.sqlalchemy.org/en/rel_0_7/core/engines.html#engine-creation-api
-<<<<<<< HEAD
-engine = sqlite:////tmp/test.sqlite
+engine =
 
 [inventory]
+# URL, username,, and password for the Mozilla inventory
 url = https://inventory.mozilla.org
-username = ..
-password = ..
-=======
-engine =
+username =
+password =
 
 [server]
 # Defaults to socket.getfqdn
@@ -21,5 +19,4 @@
 # Root path where the TFTP server serves files.
 tftp_root =
 # The path where boot images are stored.
-image_store =
->>>>>>> 41364b15
+image_store =